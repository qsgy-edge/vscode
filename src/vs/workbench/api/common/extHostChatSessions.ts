/*---------------------------------------------------------------------------------------------
 *  Copyright (c) Microsoft Corporation. All rights reserved.
 *  Licensed under the MIT License. See License.txt in the project root for license information.
 *--------------------------------------------------------------------------------------------*/

import type * as vscode from 'vscode';
import { coalesce } from '../../../base/common/arrays.js';
import { CancellationToken } from '../../../base/common/cancellation.js';
import { Disposable, DisposableStore } from '../../../base/common/lifecycle.js';
import { MarshalledId } from '../../../base/common/marshallingIds.js';
import { IExtensionDescription } from '../../../platform/extensions/common/extensions.js';
import { ILogService } from '../../../platform/log/common/log.js';
import { IChatAgentRequest, IChatAgentResult } from '../../contrib/chat/common/chatAgents.js';
import { IChatSessionItem } from '../../contrib/chat/common/chatSessionsService.js';
import { ChatAgentLocation } from '../../contrib/chat/common/constants.js';
import { Proxied } from '../../services/extensions/common/proxyIdentifier.js';
import { ChatSessionDto, ExtHostChatSessionsShape, IChatAgentProgressShape, MainContext, MainThreadChatSessionsShape } from './extHost.protocol.js';
import { ChatAgentResponseStream } from './extHostChatAgents2.js';
import { CommandsConverter, ExtHostCommands } from './extHostCommands.js';
import { IExtHostRpcService } from './extHostRpcService.js';
import * as typeConvert from './extHostTypeConverters.js';
import * as extHostTypes from './extHostTypes.js';
import { ExtHostLanguageModels } from './extHostLanguageModels.js';

class ExtHostChatSession {
	private _stream: ChatAgentResponseStream;

	constructor(
		public readonly session: vscode.ChatSession,
		public readonly extension: IExtensionDescription,
		request: IChatAgentRequest,
		public readonly proxy: IChatAgentProgressShape,
		public readonly commandsConverter: CommandsConverter,
		public readonly sessionDisposables: DisposableStore
	) {
		this._stream = new ChatAgentResponseStream(extension, request, proxy, commandsConverter, sessionDisposables);
	}

	get activeResponseStream() {
		return this._stream;
	}

	getActiveRequestStream(request: IChatAgentRequest) {
		return new ChatAgentResponseStream(this.extension, request, this.proxy, this.commandsConverter, this.sessionDisposables);
	}
}

export class ExtHostChatSessions extends Disposable implements ExtHostChatSessionsShape {

	private readonly _proxy: Proxied<MainThreadChatSessionsShape>;
	private readonly _chatSessionItemProviders = new Map<number, { provider: vscode.ChatSessionItemProvider; extension: IExtensionDescription; disposable: DisposableStore }>();
	private readonly _chatSessionContentProviders = new Map<number, { provider: vscode.ChatSessionContentProvider; extension: IExtensionDescription; disposable: DisposableStore }>();
	private _nextChatSessionItemProviderHandle = 0;
	private _nextChatSessionContentProviderHandle = 0;
	private _sessionMap: Map<string, vscode.ChatSessionItem> = new Map();
	private static _sessionHandlePool = 0;

	constructor(
		private readonly commands: ExtHostCommands,
		private readonly _languageModels: ExtHostLanguageModels,
		@IExtHostRpcService private readonly _extHostRpc: IExtHostRpcService,
		@ILogService private readonly _logService: ILogService,
	) {
		super();
		this._proxy = this._extHostRpc.getProxy(MainContext.MainThreadChatSessions);

		commands.registerArgumentProcessor({
			processArgument: (arg) => {
				if (arg && arg.$mid === MarshalledId.ChatSessionContext) {
					const id = arg.id;
					const sessionContent = this._sessionMap.get(id);
					if (sessionContent) {
						return sessionContent;
					} else {
						this._logService.warn(`No chat session found for ID: ${id}`);
						return arg;
					}
				}

				return arg;
			}
		});
	}

	registerChatSessionItemProvider(extension: IExtensionDescription, chatSessionType: string, provider: vscode.ChatSessionItemProvider): vscode.Disposable {
		const handle = this._nextChatSessionItemProviderHandle++;
		const disposables = new DisposableStore();

		this._chatSessionItemProviders.set(handle, { provider, extension, disposable: disposables });
		this._proxy.$registerChatSessionItemProvider(handle, chatSessionType, provider.label);
<<<<<<< HEAD

		return new extHostTypes.Disposable(() => {
			this._chatSessionItemProviders.delete(handle);
			disposables.dispose();
			this._proxy.$unregisterChatSessionItemProvider(handle);
		});
	}

	registerChatSessionContentProvider(extension: IExtensionDescription, chatSessionType: string, provider: vscode.ChatSessionContentProvider): vscode.Disposable {
		const handle = this._nextChatSessionContentProviderHandle++;
		const disposables = new DisposableStore();

		this._chatSessionContentProviders.set(handle, { provider, extension, disposable: disposables });
		this._proxy.$registerChatSessionContentProvider(handle, chatSessionType);

		return new extHostTypes.Disposable(() => {
			this._chatSessionContentProviders.delete(handle);
			disposables.dispose();
			this._proxy.$unregisterChatSessionContentProvider(handle);
		});
	}

	async showChatSession(_extension: IExtensionDescription, chatSessionType: string, sessionId: string, options: vscode.ChatSessionShowOptions | undefined): Promise<void> {
		await this._proxy.$showChatSession(chatSessionType, sessionId, typeConvert.ViewColumn.from(options?.viewColumn));
=======
		if (provider.onDidChangeChatSessionItems) {
			disposables.add(provider.onDidChangeChatSessionItems(() => {
				this._proxy.$onDidChangeChatSessionItems(chatSessionType);
			}));
		}
		return {
			dispose: () => {
				this._statusProviders.delete(handle);
				disposables.dispose();
				this._proxy.$unregisterChatSessionItemProvider(handle);
			}
		};
>>>>>>> ffc7b0c2
	}

	async $provideChatSessionItems(handle: number, token: vscode.CancellationToken): Promise<IChatSessionItem[]> {
		const entry = this._chatSessionItemProviders.get(handle);
		if (!entry) {
			this._logService.error(`No provider registered for handle ${handle}`);
			return [];
		}

		const sessions = await entry.provider.provideChatSessionItems(token);
		if (!sessions) {
			return [];
		}

		const response: IChatSessionItem[] = [];
		for (const sessionContent of sessions) {
			if (sessionContent.id) {
				this._sessionMap.set(
					sessionContent.id,
					sessionContent
				);
				response.push({
					id: sessionContent.id,
					label: sessionContent.label,
					iconPath: sessionContent.iconPath
				});
			}
		}
		return response;
	}

	private _extHostChatSessions = new Map<string, ExtHostChatSession>();

	async $provideChatSessionContent(handle: number, id: string, token: CancellationToken): Promise<ChatSessionDto> {
		const provider = this._chatSessionContentProviders.get(handle);
		if (!provider) {
			throw new Error(`No provider for handle ${handle}`);
		}

		const session = await provider.provider.provideChatSessionContent(id, token);

		// TODO: leaked
		const sessionDisposables = new DisposableStore();

		const sessionId = ExtHostChatSessions._sessionHandlePool++;
		const chatSession = new ExtHostChatSession(session, provider.extension, {
			sessionId: `${id}.${sessionId}`,
			requestId: 'ongoing',
			agentId: id,
			message: '',
			variables: { variables: [] },
			location: ChatAgentLocation.Panel,
		}, {
			$handleProgressChunk: (requestId, chunks) => {
				return this._proxy.$handleProgressChunk(handle, id, requestId, chunks);
			},
			$handleAnchorResolve: (requestId, requestHandle, anchor) => {
				this._proxy.$handleAnchorResolve(handle, id, requestId, requestHandle, anchor);
			},
		}, this.commands.converter, sessionDisposables);

		this._extHostChatSessions.set(`${handle}_${id}`, chatSession);

		const result: ChatSessionDto = {
			id: sessionId + '',
			hasActiveResponseCallback: !!session.activeResponseCallback,
			hasRequestHandler: !!session.requestHandler,
			history: session.history.map(turn => {
				if (turn instanceof extHostTypes.ChatRequestTurn) {
					return { type: 'request' as const, prompt: turn.prompt };
				} else {
					const responseTurn = turn as extHostTypes.ChatResponseTurn2;
					const parts = coalesce(responseTurn.response.map(r => typeConvert.ChatResponsePart.from(r, this.commands.converter, sessionDisposables)));

					return {
						type: 'response' as const,
						parts
					};
				}
			})
		};

		// Call activeResponseCallback immediately for best user experience
		if (session.activeResponseCallback) {
			session.activeResponseCallback(chatSession.activeResponseStream.apiObject, token).then(() => {
				// complete
				this._proxy.$handleProgressComplete(handle, id, 'ongoing');
			});
		}

		return result;
	}

	async $invokeChatSessionRequestHandler(handle: number, id: string, request: IChatAgentRequest, history: any[], token: CancellationToken): Promise<IChatAgentResult> {
		const chatSession = this._extHostChatSessions.get(`${handle}_${id}`);

		if (!chatSession || !chatSession.session.requestHandler) {
			return {};
		}

		const chatRequest = typeConvert.ChatAgentRequest.to(request, undefined, await this.getModelForRequest(request, chatSession.extension), [], new Map(), chatSession.extension, this._logService);

		const stream = chatSession.getActiveRequestStream(request);
		await chatSession.session.requestHandler!(chatRequest, { history: history }, stream.apiObject, token);

		// TODO: do we need to dispose the stream object?
		return {};
	}

	private async getModelForRequest(request: IChatAgentRequest, extension: IExtensionDescription): Promise<vscode.LanguageModelChat> {
		let model: vscode.LanguageModelChat | undefined;
		if (request.userSelectedModelId) {
			model = await this._languageModels.getLanguageModelByIdentifier(extension, request.userSelectedModelId);
		}
		if (!model) {
			model = await this._languageModels.getDefaultLanguageModel(extension);
			if (!model) {
				throw new Error('Language model unavailable');
			}
		}

		return model;
	}
}<|MERGE_RESOLUTION|>--- conflicted
+++ resolved
@@ -88,13 +88,18 @@
 
 		this._chatSessionItemProviders.set(handle, { provider, extension, disposable: disposables });
 		this._proxy.$registerChatSessionItemProvider(handle, chatSessionType, provider.label);
-<<<<<<< HEAD
-
-		return new extHostTypes.Disposable(() => {
-			this._chatSessionItemProviders.delete(handle);
-			disposables.dispose();
-			this._proxy.$unregisterChatSessionItemProvider(handle);
-		});
+		if (provider.onDidChangeChatSessionItems) {
+			disposables.add(provider.onDidChangeChatSessionItems(() => {
+				this._proxy.$onDidChangeChatSessionItems(chatSessionType);
+			}));
+		}
+		return {
+			dispose: () => {
+				this._chatSessionItemProviders.delete(handle);
+				disposables.dispose();
+				this._proxy.$unregisterChatSessionItemProvider(handle);
+			}
+		};
 	}
 
 	registerChatSessionContentProvider(extension: IExtensionDescription, chatSessionType: string, provider: vscode.ChatSessionContentProvider): vscode.Disposable {
@@ -113,20 +118,6 @@
 
 	async showChatSession(_extension: IExtensionDescription, chatSessionType: string, sessionId: string, options: vscode.ChatSessionShowOptions | undefined): Promise<void> {
 		await this._proxy.$showChatSession(chatSessionType, sessionId, typeConvert.ViewColumn.from(options?.viewColumn));
-=======
-		if (provider.onDidChangeChatSessionItems) {
-			disposables.add(provider.onDidChangeChatSessionItems(() => {
-				this._proxy.$onDidChangeChatSessionItems(chatSessionType);
-			}));
-		}
-		return {
-			dispose: () => {
-				this._statusProviders.delete(handle);
-				disposables.dispose();
-				this._proxy.$unregisterChatSessionItemProvider(handle);
-			}
-		};
->>>>>>> ffc7b0c2
 	}
 
 	async $provideChatSessionItems(handle: number, token: vscode.CancellationToken): Promise<IChatSessionItem[]> {
