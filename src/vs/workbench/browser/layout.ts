--- conflicted
+++ resolved
@@ -3051,23 +3051,8 @@
 	}
 
 	private loadKeyFromStorage<T extends StorageKeyType>(key: WorkbenchLayoutStateKey<T>): T | undefined {
-<<<<<<< HEAD
-		let value = this.storageService.get(`${LayoutStateModel.STORAGE_PREFIX}${key.name}`, key.scope);
-
-		// TODO@bpasero remove this code in 1y when "pre-AI" workspaces have migrated
-		// Refs: https://github.com/microsoft/vscode-internalbacklog/issues/6168
-		if (
-			key.scope === StorageScope.WORKSPACE &&
-			key.name === LayoutStateKeys.AUXILIARYBAR_HIDDEN.name &&
-			this.configurationService.getValue('workbench.secondarySideBar.enableDefaultVisibilityInOldWorkspace') === true &&
-			this.storageService.get('workbench.panel.chat.numberOfVisibleViews', StorageScope.WORKSPACE) === undefined
-		) {
-			value = undefined;
-		}
-
-=======
 		const value = this.storageService.get(`${LayoutStateModel.STORAGE_PREFIX}${key.name}`, key.scope);
->>>>>>> 26b983fd
+
 		if (value !== undefined) {
 			this.isNew[key.scope] = false; // remember that we had previous state for this scope
 
