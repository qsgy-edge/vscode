--- conflicted
+++ resolved
@@ -130,13 +130,8 @@
 				converter,
 				new CursorConfiguration(textModel.getLanguageId(), textModel.getOptions(), editorConfig, this.languageConfigurationService)
 			));
-<<<<<<< HEAD
-			controller.setSelections(new ViewModelEventsCollector(), undefined, match.selections, CursorChangeReason.Explicit);
+			controller.setSelections(new ViewModelEventsCollector(), undefined, match.wordSelections, CursorChangeReason.Explicit);
 			this.cursorsControllers.set(match.cellViewModel.uri, [textModel, controller]);
-=======
-			controller.setSelections(new ViewModelEventsCollector(), undefined, match.wordSelections, CursorChangeReason.Explicit);
-			this.cursorsControllers.set(match.cellViewModel.uri, controller);
->>>>>>> ab81de50
 		});
 	}
 
@@ -210,12 +205,6 @@
 
 		// typing
 		this.anchorDisposables.add(this.anchorCell[1].onWillType((input) => {
-<<<<<<< HEAD
-			this.state = NotebookMultiCursorState.Editing; // typing will continue to work as normal across ranges, just preps for another cmd+d
-			this.cursorsControllers.forEach(cursorController => {
-				cursorController[1].type(new ViewModelEventsCollector(), input, 'keyboard');
-
-=======
 			const collector = new ViewModelEventsCollector();
 			this.trackedMatches.forEach(match => {
 				const controller = this.cursorsControllers.get(match.cellViewModel.uri);
@@ -226,7 +215,6 @@
 				if (match.cellViewModel.handle !== this.anchorCell?.[0].handle) { // don't relay to active cell, already has a controller for typing
 					controller.type(collector, input, 'keyboard');
 				}
->>>>>>> ab81de50
 			});
 		}));
 
@@ -534,16 +522,9 @@
 			}
 
 			const controller = this.cursorsControllers.get(match.cellViewModel.uri);
-<<<<<<< HEAD
-			if (!controller) { // active cell doesn't get a stored controller from us
-				selections = this.notebookEditor.activeCodeEditor?.getSelections();
-			} else {
-				selections = controller[1].getSelections();
-=======
 			if (!controller) {
 				// should not happen
 				return;
->>>>>>> ab81de50
 			}
 			const selections = controller.getSelections();
 
@@ -695,7 +676,6 @@
 	}
 }
 
-<<<<<<< HEAD
 class NotebookMultiCursorUndoRedoContribution extends Disposable {
 
 	static readonly ID = 'workbench.contrib.notebook.multiCursorUndoRedo';
@@ -740,7 +720,9 @@
 			NOTEBOOK_IS_ACTIVE_EDITOR,
 			NOTEBOOK_MULTI_SELECTION_CONTEXT.IsNotebookMultiSelect,
 		)));
-=======
+	}
+}
+
 class NotebookDeleteLeftMultiSelectionAction extends NotebookAction {
 	constructor() {
 		super({
@@ -772,15 +754,11 @@
 
 		const controller = editor.getContribution<NotebookMultiCursorController>(NotebookMultiCursorController.id);
 		controller.deleteLeft();
->>>>>>> ab81de50
 	}
 }
 
 registerNotebookContribution(NotebookMultiCursorController.id, NotebookMultiCursorController);
 registerAction2(NotebookAddMatchToMultiSelectionAction);
 registerAction2(NotebookExitMultiSelectionAction);
-<<<<<<< HEAD
 registerWorkbenchContribution2(NotebookMultiCursorUndoRedoContribution.ID, NotebookMultiCursorUndoRedoContribution, WorkbenchPhase.BlockRestore);
-=======
-registerAction2(NotebookDeleteLeftMultiSelectionAction);
->>>>>>> ab81de50
+registerAction2(NotebookDeleteLeftMultiSelectionAction);