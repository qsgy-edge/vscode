--- conflicted
+++ resolved
@@ -529,7 +529,6 @@
 	}
 
 	private _registerCommands(contribution: IChatSessionsExtensionPoint): IDisposable {
-<<<<<<< HEAD
 		return combinedDisposable(
 			registerAction2(class OpenChatSessionAction extends Action2 {
 				constructor() {
@@ -540,41 +539,6 @@
 						icon: Codicon.plus,
 						f1: false,
 						precondition: ChatContextKeys.enabled
-=======
-		return registerAction2(class OpenNewChatSessionEditorAction extends Action2 {
-			constructor() {
-				super({
-					id: `workbench.action.chat.openNewSessionEditor.${contribution.type}`,
-					title: localize2('interactiveSession.openNewSessionEditor', "New {0}", contribution.displayName),
-					category: CHAT_CATEGORY,
-					icon: Codicon.plus,
-					f1: true, // Show in command palette
-					precondition: ChatContextKeys.enabled,
-					menu: {
-						id: MenuId.ChatNewMenu,
-						group: '3_new_special',
-					}
-				});
-			}
-
-			async run(accessor: ServicesAccessor, chatOptions?: { prompt: string; attachedContext?: IChatRequestVariableEntry[] }): Promise<void> {
-				const editorService = accessor.get(IEditorService);
-				const logService = accessor.get(ILogService);
-				const chatService = accessor.get(IChatService);
-				const { type } = contribution;
-
-				try {
-					const options: IChatEditorOptions = {
-						override: ChatEditorInput.EditorID,
-						pinned: true,
-						title: {
-							fallback: localize('chatEditorContributionName', "{0}", contribution.displayName),
-						}
-					};
-					const resource = URI.from({
-						scheme: type,
-						path: `/untitled-${generateUuid()}`,
->>>>>>> 94104aae
 					});
 				}
 
@@ -598,7 +562,11 @@
 						category: CHAT_CATEGORY,
 						icon: Codicon.plus,
 						f1: true, // Show in command palette
-						precondition: ChatContextKeys.enabled
+						precondition: ChatContextKeys.enabled,
+						menu: {
+							id: MenuId.ChatNewMenu,
+							group: '3_new_special',
+						}
 					});
 				}
 
