/*---------------------------------------------------------------------------------------------
 *  Copyright (c) Microsoft Corporation. All rights reserved.
 *  Licensed under the MIT License. See License.txt in the project root for license information.
 *--------------------------------------------------------------------------------------------*/

import { Delayer } from '../../../../../../base/common/async.js';
import { CancellationToken } from '../../../../../../base/common/cancellation.js';
import { CancellationError } from '../../../../../../base/common/errors.js';
import { Emitter, Event } from '../../../../../../base/common/event.js';
import { Disposable, IDisposable } from '../../../../../../base/common/lifecycle.js';
import { ResourceMap } from '../../../../../../base/common/map.js';
import { basename } from '../../../../../../base/common/path.js';
import { dirname, isEqual } from '../../../../../../base/common/resources.js';
import { type URI } from '../../../../../../base/common/uri.js';
import { OffsetRange } from '../../../../../../editor/common/core/ranges/offsetRange.js';
import { ILanguageService } from '../../../../../../editor/common/languages/language.js';
import { type ITextModel } from '../../../../../../editor/common/model.js';
import { IModelService } from '../../../../../../editor/common/services/model.js';
import { localize } from '../../../../../../nls.js';
import { IConfigurationService } from '../../../../../../platform/configuration/common/configuration.js';
import { IExtensionDescription } from '../../../../../../platform/extensions/common/extensions.js';
import { IFileService } from '../../../../../../platform/files/common/files.js';
import { IInstantiationService } from '../../../../../../platform/instantiation/common/instantiation.js';
import { ILabelService } from '../../../../../../platform/label/common/label.js';
import { ILogService } from '../../../../../../platform/log/common/log.js';
import { IFilesConfigurationService } from '../../../../../services/filesConfiguration/common/filesConfigurationService.js';
import { IUserDataProfileService } from '../../../../../services/userDataProfile/common/userDataProfile.js';
import { IVariableReference } from '../../chatModes.js';
import { PromptsConfig } from '../config/config.js';
import { getCleanPromptName, PROMPT_FILE_EXTENSION } from '../config/promptFileLocations.js';
import { getPromptsTypeForLanguageId, AGENT_LANGUAGE_ID, PROMPT_LANGUAGE_ID, PromptsType } from '../promptTypes.js';
import { PromptFilesLocator } from '../utils/promptFilesLocator.js';
import { NewPromptsParser, ParsedPromptFile } from './newPromptsParser.js';
import { IAgentInstructions, IAgentSource, IChatPromptSlashCommand, ICustomAgent, IExtensionPromptPath, ILocalPromptPath, IPromptPath, IPromptsService, IUserPromptPath, PromptsStorage } from './promptsService.js';

/**
 * Provides prompt services.
 */
export class PromptsService extends Disposable implements IPromptsService {
	public declare readonly _serviceBrand: undefined;

	/**
	 * Prompt files locator utility.
	 */
	private readonly fileLocator: PromptFilesLocator;

	/**
	 * Cached custom agents. Caching only happens if the `onDidChangeCustomAgents` event is used.
	 */
	private cachedCustomAgents: Promise<readonly ICustomAgent[]> | undefined;


	private parsedPromptFileCache = new ResourceMap<[number, ParsedPromptFile]>();

	/**
	 * Cache for parsed prompt files keyed by command name.
	 */
	private promptFileByCommandCache = new Map<string, { value: ParsedPromptFile | undefined; pendingPromise: Promise<ParsedPromptFile | undefined> | undefined }>();

	private onDidChangeParsedPromptFilesCacheEmitter = new Emitter<void>();

	/**
	 * Contributed files from extensions keyed by prompt type then name.
	 */
	private readonly contributedFiles = {
		[PromptsType.prompt]: new ResourceMap<Promise<IExtensionPromptPath>>(),
		[PromptsType.instructions]: new ResourceMap<Promise<IExtensionPromptPath>>(),
		[PromptsType.agent]: new ResourceMap<Promise<IExtensionPromptPath>>(),
	};

	/**
	 * Lazily created event that is fired when the custom agents change.
	 */
	private onDidChangeCustomAgentsEmitter: Emitter<void> | undefined;

	constructor(
		@ILogService public readonly logger: ILogService,
		@ILabelService private readonly labelService: ILabelService,
		@IModelService private readonly modelService: IModelService,
		@IInstantiationService private readonly instantiationService: IInstantiationService,
		@IUserDataProfileService private readonly userDataService: IUserDataProfileService,
		@ILanguageService private readonly languageService: ILanguageService,
		@IConfigurationService private readonly configurationService: IConfigurationService,
		@IFileService private readonly fileService: IFileService,
		@IFilesConfigurationService private readonly filesConfigService: IFilesConfigurationService
	) {
		super();

		this.onDidChangeParsedPromptFilesCacheEmitter = this._register(new Emitter<void>());

		this.fileLocator = this._register(this.instantiationService.createInstance(PromptFilesLocator));

		const promptUpdateTracker = this._register(new PromptUpdateTracker(this.fileLocator, this.modelService));
		this._register(promptUpdateTracker.onDiDPromptChange((event) => {
			if (event.kind === 'fileSystem') {
				this.promptFileByCommandCache.clear();
			}
			else {
				const pendingClear = [];
				for (const [key, value] of this.promptFileByCommandCache) {
					if (value.value?.uri === event.uri) {
						pendingClear.push(key);
					}
				}

				for (const key of pendingClear) {
					this.promptFileByCommandCache.delete(key);
				}
			}

			this.onDidChangeParsedPromptFilesCacheEmitter.fire();
		}));

		this._register(this.modelService.onModelRemoved((model) => {
			this.parsedPromptFileCache.delete(model.uri);
		}));
	}

	/**
	 * Emitter for the custom agents change event.
	 */
	public get onDidChangeCustomAgents(): Event<void> {
		if (!this.onDidChangeCustomAgentsEmitter) {
			const emitter = this.onDidChangeCustomAgentsEmitter = this._register(new Emitter<void>());
			const updateTracker = this._register(new UpdateTracker(this.fileLocator, PromptsType.agent, this.modelService));
			this._register(updateTracker.onDidChangeContent(() => {
				this.cachedCustomAgents = undefined; // reset cached custom agents
				emitter.fire();
			}));
		}
<<<<<<< HEAD

		return this.onDidChangeCustomChatModesEmitter.event;
=======
		return this.onDidChangeCustomAgentsEmitter.event;
>>>>>>> 99c299e8
	}

	public get onDidChangeParsedPromptFilesCache(): Event<void> {
		return this.onDidChangeParsedPromptFilesCacheEmitter.event;
	}

	public getPromptFileType(uri: URI): PromptsType | undefined {
		const model = this.modelService.getModel(uri);
		const languageId = model ? model.getLanguageId() : this.languageService.guessLanguageIdByFilepathOrFirstLine(uri);
		return languageId ? getPromptsTypeForLanguageId(languageId) : undefined;
	}

	public getParsedPromptFile(textModel: ITextModel): ParsedPromptFile {
		const cached = this.parsedPromptFileCache.get(textModel.uri);
		if (cached && cached[0] === textModel.getVersionId()) {
			return cached[1];
		}
		const ast = new NewPromptsParser().parse(textModel.uri, textModel.getValue());
		if (!cached || cached[0] < textModel.getVersionId()) {
			this.parsedPromptFileCache.set(textModel.uri, [textModel.getVersionId(), ast]);
		}
		return ast;
	}

	public async listPromptFiles(type: PromptsType, token: CancellationToken): Promise<readonly IPromptPath[]> {
		if (!PromptsConfig.enabled(this.configurationService)) {
			return [];
		}

		const prompts = await Promise.all([
			this.fileLocator.listFiles(type, PromptsStorage.user, token).then(uris => uris.map(uri => ({ uri, storage: PromptsStorage.user, type } satisfies IUserPromptPath))),
			this.fileLocator.listFiles(type, PromptsStorage.local, token).then(uris => uris.map(uri => ({ uri, storage: PromptsStorage.local, type } satisfies ILocalPromptPath))),
			this.getExtensionContributions(type)
		]);

		return [...prompts.flat()];
	}

	public async listPromptFilesForStorage(type: PromptsType, storage: PromptsStorage, token: CancellationToken): Promise<readonly IPromptPath[]> {
		if (!PromptsConfig.enabled(this.configurationService)) {
			return [];
		}

		switch (storage) {
			case PromptsStorage.extension:
				return this.getExtensionContributions(type);
			case PromptsStorage.local:
				return this.fileLocator.listFiles(type, PromptsStorage.local, token).then(uris => uris.map(uri => ({ uri, storage: PromptsStorage.local, type } satisfies ILocalPromptPath)));
			case PromptsStorage.user:
				return this.fileLocator.listFiles(type, PromptsStorage.user, token).then(uris => uris.map(uri => ({ uri, storage: PromptsStorage.user, type } satisfies IUserPromptPath)));
			default:
				throw new Error(`[listPromptFilesForStorage] Unsupported prompt storage type: ${storage}`);
		}
	}

	private async getExtensionContributions(type: PromptsType): Promise<IPromptPath[]> {
		return Promise.all(this.contributedFiles[type].values());
	}

	public getSourceFolders(type: PromptsType): readonly IPromptPath[] {
		if (!PromptsConfig.enabled(this.configurationService)) {
			return [];
		}

		const result: IPromptPath[] = [];

		if (type === PromptsType.agent) {
			const folders = this.fileLocator.getAgentSourceFolder();
			for (const uri of folders) {
				result.push({ uri, storage: PromptsStorage.local, type });
			}
		} else {
			for (const uri of this.fileLocator.getConfigBasedSourceFolders(type)) {
				result.push({ uri, storage: PromptsStorage.local, type });
			}
		}

		const userHome = this.userDataService.currentProfile.promptsHome;
		result.push({ uri: userHome, storage: PromptsStorage.user, type });

		return result;
	}

	public asPromptSlashCommand(command: string): IChatPromptSlashCommand | undefined {
		if (command.match(/^[\p{L}\d_\-\.]+$/u)) {
			return { command, detail: localize('prompt.file.detail', 'Prompt file: {0}', command) };
		}
		return undefined;
	}

	public async resolvePromptSlashCommand(data: IChatPromptSlashCommand, token: CancellationToken): Promise<ParsedPromptFile | undefined> {
		const promptUri = data.promptPath?.uri ?? await this.getPromptPath(data.command);
		if (!promptUri) {
			return undefined;
		}

		try {
			return await this.parseNew(promptUri, token);
		} catch (error) {
			this.logger.error(`[resolvePromptSlashCommand] Failed to parse prompt file: ${promptUri}`, error);
			return undefined;
		}
	}

	private async populatePromptCommandCache(command: string): Promise<ParsedPromptFile | undefined> {
		let cache = this.promptFileByCommandCache.get(command);
		if (cache && cache.pendingPromise) {
			return cache.pendingPromise;
		}

		const newPromise = this.resolvePromptSlashCommand({ command, detail: '' }, CancellationToken.None);
		if (cache) {
			cache.pendingPromise = newPromise;
		}
		else {
			cache = { value: undefined, pendingPromise: newPromise };
			this.promptFileByCommandCache.set(command, cache);
		}

		const newValue = await newPromise.finally(() => cache.pendingPromise = undefined);

		// TODO: consider comparing the newValue and the old and only emit change event when there are value changes
		cache.value = newValue;
		this.onDidChangeParsedPromptFilesCacheEmitter.fire();

		return newValue;
	}

	public resolvePromptSlashCommandFromCache(command: string): ParsedPromptFile | undefined {
		const cache = this.promptFileByCommandCache.get(command);
		const value = cache?.value;
		if (value === undefined) {
			// kick off a async process to refresh the cache while we returns the current cached value
			void this.populatePromptCommandCache(command).catch((error) => { });
		}

		return value;
	}

	private async getPromptPath(command: string): Promise<URI | undefined> {
		const promptPaths = await this.listPromptFiles(PromptsType.prompt, CancellationToken.None);
		const result = promptPaths.find(promptPath => getCommandNameFromPromptPath(promptPath) === command);
		if (result) {
			return result.uri;
		}
		const textModel = this.modelService.getModels().find(model => model.getLanguageId() === PROMPT_LANGUAGE_ID && getCommandNameFromURI(model.uri) === command);
		if (textModel) {
			return textModel.uri;
		}
		return undefined;
	}

	public async getPromptCommandName(uri: URI): Promise<string> {
		const promptPaths = await this.listPromptFiles(PromptsType.prompt, CancellationToken.None);
		const promptPath = promptPaths.find(promptPath => isEqual(promptPath.uri, uri));
		if (!promptPath) {
			return getCommandNameFromURI(uri);
		}
		return getCommandNameFromPromptPath(promptPath);
	}

	public async findPromptSlashCommands(): Promise<IChatPromptSlashCommand[]> {
		const promptFiles = await this.listPromptFiles(PromptsType.prompt, CancellationToken.None);
		return promptFiles.map(promptPath => {
			const command = getCommandNameFromPromptPath(promptPath);
			return {
				command,
				detail: localize('prompt.file.detail', 'Prompt file: {0}', this.labelService.getUriLabel(promptPath.uri, { relative: true })),
				promptPath
			};
		});
	}

	public async getCustomAgents(token: CancellationToken): Promise<readonly ICustomAgent[]> {
		if (!this.cachedCustomAgents) {
			const customAgents = this.computeCustomAgents(token);
			if (!this.onDidChangeCustomAgentsEmitter) {
				return customAgents;
			}
			this.cachedCustomAgents = customAgents;
		}
		return this.cachedCustomAgents;
	}

	private async computeCustomAgents(token: CancellationToken): Promise<readonly ICustomAgent[]> {
		const agentFiles = await this.listPromptFiles(PromptsType.agent, token);

		const customAgents = await Promise.all(
			agentFiles.map(async (promptPath): Promise<ICustomAgent> => {
				const { uri, name: agentName } = promptPath;
				const ast = await this.parseNew(uri, token);

				let metadata: any | undefined;
				if (ast.header) {
					const advanced = ast.header.getAttribute('advancedOptions');
					if (advanced && advanced.value.type === 'object') {
						metadata = {};
						for (const [key, value] of Object.entries(advanced.value)) {
							if (['string', 'number', 'boolean'].includes(value.type)) {
								metadata[key] = value;
							}
						}
					}
				}
				const toolReferences: IVariableReference[] = [];
				if (ast.body) {
					const bodyOffset = ast.body.offset;
					const bodyVarRefs = ast.body.variableReferences;
					for (let i = bodyVarRefs.length - 1; i >= 0; i--) { // in reverse order
						const { name, offset } = bodyVarRefs[i];
						const range = new OffsetRange(offset - bodyOffset, offset - bodyOffset + name.length + 1);
						toolReferences.push({ name, range });
					}
				}

				const agentInstructions = {
					content: ast.body?.getContent() ?? '',
					toolReferences,
					metadata,
				} satisfies IAgentInstructions;

				const name = agentName ?? getCleanPromptName(uri);

				const source: IAgentSource = IAgentSource.fromPromptPath(promptPath);
				if (!ast.header) {
					return { uri, name, agentInstructions, source };
				}
				const { description, model, tools, handOffs } = ast.header;
				return { uri, name, description, model, tools, handOffs, agentInstructions, source };

			})
		);
		return customAgents;
	}

	public async parseNew(uri: URI, token: CancellationToken): Promise<ParsedPromptFile> {
		const model = this.modelService.getModel(uri);
		if (model) {
			return this.getParsedPromptFile(model);
		}
		const fileContent = await this.fileService.readFile(uri);
		if (token.isCancellationRequested) {
			throw new CancellationError();
		}
		return new NewPromptsParser().parse(uri, fileContent.value.toString());
	}

	public registerContributedFile(type: PromptsType, name: string, description: string, uri: URI, extension: IExtensionDescription) {
		const bucket = this.contributedFiles[type];
		if (bucket.has(uri)) {
			// keep first registration per extension (handler filters duplicates per extension already)
			return Disposable.None;
		}
		const entryPromise = (async () => {
			try {
				await this.filesConfigService.updateReadonly(uri, true);
			} catch (e) {
				const msg = e instanceof Error ? e.message : String(e);
				this.logger.error(`[registerContributedFile] Failed to make prompt file readonly: ${uri}`, msg);
			}
			return { uri, name, description, storage: PromptsStorage.extension, type, extension } satisfies IExtensionPromptPath;
		})();
		bucket.set(uri, entryPromise);

		const updateAgentsIfRequired = () => {
			if (type === PromptsType.agent) {
				this.cachedCustomAgents = undefined;
				this.onDidChangeCustomAgentsEmitter?.fire();
			}
		};
		updateAgentsIfRequired();
		return {
			dispose: () => {
				bucket.delete(uri);
				updateAgentsIfRequired();
			}
		};
	}

	getPromptLocationLabel(promptPath: IPromptPath): string {
		switch (promptPath.storage) {
			case PromptsStorage.local: return this.labelService.getUriLabel(dirname(promptPath.uri), { relative: true });
			case PromptsStorage.user: return localize('user-data-dir.capitalized', 'User Data');
			case PromptsStorage.extension: {
				return localize('extension.with.id', 'Extension: {0}', promptPath.extension.displayName ?? promptPath.extension.id);
			}
			default: throw new Error('Unknown prompt storage type');
		}
	}

	findAgentMDsInWorkspace(token: CancellationToken): Promise<URI[]> {
		return this.fileLocator.findAgentMDsInWorkspace(token);
	}

	public async listAgentMDs(token: CancellationToken, includeNested: boolean): Promise<URI[]> {
		const useAgentMD = this.configurationService.getValue(PromptsConfig.USE_AGENT_MD);
		if (!useAgentMD) {
			return [];
		}
		if (includeNested) {
			return await this.fileLocator.findAgentMDsInWorkspace(token);
		} else {
			return await this.fileLocator.findAgentMDsInWorkspaceRoots(token);
		}
	}

	public async listCopilotInstructionsMDs(token: CancellationToken): Promise<URI[]> {
		const useCopilotInstructionsFiles = this.configurationService.getValue(PromptsConfig.USE_COPILOT_INSTRUCTION_FILES);
		if (!useCopilotInstructionsFiles) {
			return [];
		}
		return await this.fileLocator.findCopilotInstructionsMDsInWorkspace(token);
	}
}

function getCommandNameFromPromptPath(promptPath: IPromptPath): string {
	return promptPath.name ?? getCommandNameFromURI(promptPath.uri);
}

function getCommandNameFromURI(uri: URI): string {
	return basename(uri.fsPath, PROMPT_FILE_EXTENSION);
}

export class UpdateTracker extends Disposable {

	private static readonly CHAT_AGENT_UPDATE_DELAY_MS = 200;

	private readonly listeners = new ResourceMap<IDisposable>();
	private readonly onDidChangeContentEmitter: Emitter<void>;

	public get onDidChangeContent(): Event<void> {
		return this.onDidChangeContentEmitter.event;
	}

	constructor(
		fileLocator: PromptFilesLocator,
		promptTypes: PromptsType,
		@IModelService modelService: IModelService,
	) {
		super();
		this.onDidChangeContentEmitter = this._register(new Emitter<void>());
		const delayer = this._register(new Delayer<void>(UpdateTracker.CHAT_AGENT_UPDATE_DELAY_MS));
		const trigger = () => delayer.trigger(() => this.onDidChangeContentEmitter.fire());

		const filesUpdatedEventRegistration = this._register(fileLocator.createFilesUpdatedEvent(promptTypes));
		this._register(filesUpdatedEventRegistration.event(() => trigger()));

		const onAdd = (model: ITextModel) => {
			if (model.getLanguageId() === AGENT_LANGUAGE_ID) {
				this.listeners.set(model.uri, model.onDidChangeContent(() => trigger()));
			}
		};
		const onRemove = (languageId: string, uri: URI) => {
			if (languageId === AGENT_LANGUAGE_ID) {
				this.listeners.get(uri)?.dispose();
				this.listeners.delete(uri);
				trigger();
			}
		};
		this._register(modelService.onModelAdded(model => onAdd(model)));
		this._register(modelService.onModelLanguageChanged(e => {
			onRemove(e.oldLanguageId, e.model.uri);
			onAdd(e.model);
		}));
		this._register(modelService.onModelRemoved(model => onRemove(model.getLanguageId(), model.uri)));
	}

	public override dispose(): void {
		super.dispose();
		this.listeners.forEach(listener => listener.dispose());
		this.listeners.clear();
	}
}

export type PromptUpdateKind = 'fileSystem' | 'textModel';

export interface IPromptUpdateEvent {
	kind: PromptUpdateKind;
	uri?: URI;
}

export class PromptUpdateTracker extends Disposable {

<<<<<<< HEAD
	private static readonly PROMPT_UPDATE_DELAY_MS = 200;

	private readonly listeners = new ResourceMap<IDisposable>();
	private readonly onDidPromptModelChange: Emitter<IPromptUpdateEvent>;

	public get onDiDPromptChange(): Event<IPromptUpdateEvent> {
		return this.onDidPromptModelChange.event;
	}

	constructor(
		fileLocator: PromptFilesLocator,
		@IModelService modelService: IModelService,
	) {
		super();
		this.onDidPromptModelChange = this._register(new Emitter<IPromptUpdateEvent>());
		const delayer = this._register(new Delayer<void>(PromptUpdateTracker.PROMPT_UPDATE_DELAY_MS));
		const trigger = (event: IPromptUpdateEvent) => delayer.trigger(() => this.onDidPromptModelChange.fire(event));

		const filesUpdatedEventRegistration = this._register(fileLocator.createFilesUpdatedEvent(PromptsType.prompt));
		this._register(filesUpdatedEventRegistration.event(() => trigger({ kind: 'fileSystem' })));

		const onAdd = (model: ITextModel) => {
			if (model.getLanguageId() === PROMPT_LANGUAGE_ID) {
				this.listeners.set(model.uri, model.onDidChangeContent(() => trigger({ kind: 'textModel', uri: model.uri })));
			}
		};
		const onRemove = (languageId: string, uri: URI) => {
			if (languageId === PROMPT_LANGUAGE_ID) {
				this.listeners.get(uri)?.dispose();
				this.listeners.delete(uri);
				trigger({ kind: 'textModel', uri });
			}
		};
		this._register(modelService.onModelAdded(model => onAdd(model)));
		this._register(modelService.onModelLanguageChanged(e => {
			onRemove(e.oldLanguageId, e.model.uri);
			onAdd(e.model);
		}));
		this._register(modelService.onModelRemoved(model => onRemove(model.getLanguageId(), model.uri)));
	}

	public override dispose(): void {
		super.dispose();
		this.listeners.forEach(listener => listener.dispose());
		this.listeners.clear();
	}
}
=======
}

namespace IAgentSource {
	export function fromPromptPath(promptPath: IPromptPath): IAgentSource {
		if (promptPath.storage === PromptsStorage.extension) {
			return {
				storage: PromptsStorage.extension,
				extensionId: promptPath.extension.identifier
			};
		} else {
			return {
				storage: promptPath.storage
			};
		}
	}
}
>>>>>>> 99c299e8
<|MERGE_RESOLUTION|>--- conflicted
+++ resolved
@@ -128,12 +128,7 @@
 				emitter.fire();
 			}));
 		}
-<<<<<<< HEAD
-
-		return this.onDidChangeCustomChatModesEmitter.event;
-=======
 		return this.onDidChangeCustomAgentsEmitter.event;
->>>>>>> 99c299e8
 	}
 
 	public get onDidChangeParsedPromptFilesCache(): Event<void> {
@@ -517,7 +512,6 @@
 
 export class PromptUpdateTracker extends Disposable {
 
-<<<<<<< HEAD
 	private static readonly PROMPT_UPDATE_DELAY_MS = 200;
 
 	private readonly listeners = new ResourceMap<IDisposable>();
@@ -564,8 +558,6 @@
 		this.listeners.forEach(listener => listener.dispose());
 		this.listeners.clear();
 	}
-}
-=======
 }
 
 namespace IAgentSource {
@@ -582,4 +574,3 @@
 		}
 	}
 }
->>>>>>> 99c299e8
