/*---------------------------------------------------------------------------------------------
 *  Copyright (c) Microsoft Corporation. All rights reserved.
 *  Licensed under the MIT License. See License.txt in the project root for license information.
 *--------------------------------------------------------------------------------------------*/

import { raceTimeout } from '../../../../../base/common/async.js';
import { LcsDiff, StringDiffSequence } from '../../../../../base/common/diff/diff.js';
import { Disposable } from '../../../../../base/common/lifecycle.js';
import { localize } from '../../../../../nls.js';
import { CommandsRegistry } from '../../../../../platform/commands/common/commands.js';
import { ServicesAccessor } from '../../../../browser/editorExtensions.js';
import { IBulkEditService } from '../../../../browser/services/bulkEditService.js';
import { TextEdit } from '../../../../common/core/edits/textEdit.js';
import { Position } from '../../../../common/core/position.js';
import { Range } from '../../../../common/core/range.js';
import { StandardTokenType } from '../../../../common/encodedTokenAttributes.js';
import { Command, InlineCompletionHintStyle } from '../../../../common/languages.js';
import { ITextModel } from '../../../../common/model.js';
import { ILanguageFeaturesService } from '../../../../common/services/languageFeatures.js';
import { EditSources, TextModelEditSource } from '../../../../common/textModelEditSource.js';
import { prepareRename, rename } from '../../../rename/browser/rename.js';
import { renameSymbolCommandId } from '../controller/commandIds.js';
import { InlineSuggestHint, InlineSuggestionItem } from './inlineSuggestionItem.js';

export type RenameEdits = {
	renames: { edits: TextEdit[]; position: Position; oldName: string; newName: string };
	others: { edits: TextEdit[] };
};

export class RenameInferenceEngine {

<<<<<<< HEAD
	public constructor() {
	}

	public inferRename(textModel: ITextModel, editRange: Range, insertText: string): RenameEdits | undefined {
=======
	constructor(
		@ILanguageFeaturesService private readonly _languageFeaturesService: ILanguageFeaturesService,
		@IBulkEditService bulkEditService: IBulkEditService,
	) {
		super();
		this._register(CommandsRegistry.registerCommand(renameSymbolCommandId, async (_: ServicesAccessor, textModel: ITextModel, position: Position, newName: string, source: TextModelEditSource) => {
			const result = await rename(this._languageFeaturesService.renameProvider, textModel, position, newName);
			if (result.rejectReason) {
				return;
			}
			bulkEditService.apply(result, { reason: source });
		}));
	}

	public async proposeRenameRefactoring(textModel: ITextModel, suggestItem: InlineSuggestionItem): Promise<InlineSuggestionItem> {
		if (!suggestItem.supportsRename) {
			return suggestItem;
		}

		const start = Date.now();

		const edits = this.createSingleEdits(textModel, suggestItem.editRange, suggestItem.insertText);
		if (edits === undefined || edits.renames.edits.length === 0) {
			return suggestItem;
		}

		const { oldName, newName, position } = edits.renames;
		let timedOut = false;
		const loc = await raceTimeout(prepareRename(this._languageFeaturesService.renameProvider, textModel, position), 1000, () => { timedOut = true; });
		const renamePossible = loc !== undefined && !loc.rejectReason && loc.text === oldName;

		suggestItem.setRenameProcessingInfo({ createdRename: renamePossible, duration: Date.now() - start, timedOut });
>>>>>>> 43285776

		// Extend the edit range to full lines to capture prefix/suffix renames
		const extendedRange = new Range(editRange.startLineNumber, 1, editRange.endLineNumber, textModel.getLineMaxColumn(editRange.endLineNumber));
		const startDiff = editRange.startColumn - extendedRange.startColumn;
		const endDiff = extendedRange.endColumn - editRange.endColumn;

<<<<<<< HEAD
		const originalText = textModel.getValueInRange(extendedRange);
		const modifiedText =
			textModel.getValueInRange(new Range(extendedRange.startLineNumber, extendedRange.startColumn, extendedRange.startLineNumber, extendedRange.startColumn + startDiff)) +
			insertText +
			textModel.getValueInRange(new Range(extendedRange.endLineNumber, extendedRange.endColumn - endDiff, extendedRange.endLineNumber, extendedRange.endColumn));
=======
		const source = EditSources.inlineCompletionAccept({
			nes: suggestItem.isInlineEdit,
			requestUuid: suggestItem.requestUuid,
			providerId: suggestItem.source.provider.providerId,
			languageId: textModel.getLanguageId(),
		});
		const hintRange = edits.renames.edits[0].replacements[0].range;
		const label = localize('renameSymbol', "Rename '{0}' to '{1}'", oldName, newName);
		const command: Command = {
			id: renameSymbolCommandId,
			title: label,
			arguments: [textModel, position, newName, source],
		};
		const hint = InlineSuggestHint.create({ range: hintRange, content: label, style: InlineCompletionHintStyle.Code });
		return InlineSuggestionItem.create(suggestItem.withRename(command, hint), textModel);
	}
>>>>>>> 43285776

		const others: TextEdit[] = [];
		const renames: TextEdit[] = [];
		let oldName: string | undefined = undefined;
		let newName: string | undefined = undefined;
		let position: Position | undefined = undefined;

		const nesOffset = textModel.getOffsetAt(extendedRange.getStartPosition());

		const { changes: originalChanges } = (new LcsDiff(new StringDiffSequence(originalText), new StringDiffSequence(modifiedText))).ComputeDiff(true);
		if (originalChanges.length === 0) {
			return undefined;
		}

		// Fold the changes to larger changes if the gap between two changes is a full word. This covers cases like renaming
		// `foo` to `abcfoobar`
		const changes: typeof originalChanges = [];
		for (const change of originalChanges) {
			if (changes.length === 0) {
				changes.push(change);
				continue;
			}

			const lastChange = changes[changes.length - 1];
			const gapOriginalLength = change.originalStart - (lastChange.originalStart + lastChange.originalLength);

			if (gapOriginalLength > 0) {
				const gapStartOffset = nesOffset + lastChange.originalStart + lastChange.originalLength;
				const gapStartPos = textModel.getPositionAt(gapStartOffset);
				const wordRange = textModel.getWordAtPosition(gapStartPos);

				if (wordRange) {
					const wordStartOffset = textModel.getOffsetAt(new Position(gapStartPos.lineNumber, wordRange.startColumn));
					const wordEndOffset = textModel.getOffsetAt(new Position(gapStartPos.lineNumber, wordRange.endColumn));
					const gapEndOffset = gapStartOffset + gapOriginalLength;

					if (wordStartOffset <= gapStartOffset && gapEndOffset <= wordEndOffset && wordStartOffset <= gapEndOffset && gapEndOffset <= wordEndOffset) {
						lastChange.originalLength = (change.originalStart + change.originalLength) - lastChange.originalStart;
						lastChange.modifiedLength = (change.modifiedStart + change.modifiedLength) - lastChange.modifiedStart;
						continue;
					}
				}
			}

			changes.push(change);
		}

		let tokenDiff: number = 0;
		for (const change of changes) {
			const originalTextSegment = originalText.substring(change.originalStart, change.originalStart + change.originalLength);
			// If the original text segment contains a whitespace character we don't consider this a rename since
			// identifiers in programming languages can't contain whitespace characters usually
			if (/\s/.test(originalTextSegment)) {
				return undefined;
			}
			const insertedTextSegment = modifiedText.substring(change.modifiedStart, change.modifiedStart + change.modifiedLength);
			// If the inserted text contains a whitespace character we don't consider this a rename since identifiers in
			// programming languages can't contain whitespace characters usually
			if (/\s/.test(insertedTextSegment)) {
				return undefined;
			}

			const startOffset = nesOffset + change.originalStart;
			const startPos = textModel.getPositionAt(startOffset);
			const wordRange = textModel.getWordAtPosition(startPos);
			// If we don't have a word range at the start position of the current document then we
			// don't treat it as a rename assuming that the rename refactoring will fail as well since
			// there can't be an identifier at that position.
			if (wordRange === null) {
				return undefined;
			}

			const endOffset = startOffset + change.originalLength;
			const endPos = textModel.getPositionAt(endOffset);
			const range = Range.fromPositions(startPos, endPos);

			const tokenInfo = this.getTokenAtPosition(textModel, startPos);
			if (tokenInfo.type === StandardTokenType.Other) {

				let identifier = textModel.getValueInRange(tokenInfo.range);
				if (oldName === undefined) {
					oldName = identifier;
				} else if (oldName !== identifier) {
					return undefined;
				}

				// We assume that the new name starts at the same position as the old name from a token range perspective.
				const diff = insertedTextSegment.length - change.originalLength;
				const tokenStartPos = textModel.getOffsetAt(tokenInfo.range.getStartPosition()) - nesOffset + tokenDiff;
				const tokenEndPos = textModel.getOffsetAt(tokenInfo.range.getEndPosition()) - nesOffset + tokenDiff;
				identifier = modifiedText.substring(tokenStartPos, tokenEndPos + diff);
				if (newName === undefined) {
					newName = identifier;
				} else if (newName !== identifier) {
					return undefined;
				}

				if (position === undefined) {
					position = tokenInfo.range.getStartPosition();
				}

				renames.push(TextEdit.replace(range, insertedTextSegment));
				tokenDiff += diff;
			} else {
				others.push(TextEdit.replace(range, insertedTextSegment));
			}
		}

		if (oldName === undefined || newName === undefined || position === undefined) {
			return undefined;
		}

		return {
			renames: { edits: renames, position, oldName, newName },
			others: { edits: others }
		};
	}


	protected getTokenAtPosition(textModel: ITextModel, position: Position): { type: StandardTokenType; range: Range } {
		textModel.tokenization.tokenizeIfCheap(position.lineNumber);
		const tokens = textModel.tokenization.getLineTokens(position.lineNumber);
		const idx = tokens.findTokenIndexAtOffset(position.column - 1);
		return {
			type: tokens.getStandardTokenType(idx),
			range: new Range(position.lineNumber, 1 + tokens.getStartOffset(idx), position.lineNumber, 1 + tokens.getEndOffset(idx))
		};
	}
}

export class RenameSymbolProcessor extends Disposable {

	private readonly _renameInferenceEngine = new RenameInferenceEngine();

	constructor(
		@ILanguageFeaturesService private readonly _languageFeaturesService: ILanguageFeaturesService,
		@IBulkEditService bulkEditService: IBulkEditService,
	) {
		super();
		this._register(CommandsRegistry.registerCommand(renameSymbolCommandId, async (_: ServicesAccessor, textModel: ITextModel, position: Position, newName: string) => {
			try {
				const result = await rename(this._languageFeaturesService.renameProvider, textModel, position, newName);
				if (result.rejectReason) {
					return;
				}
				bulkEditService.apply(result);
			} catch (error) {
				// The actual rename failed we should log this.
			}
		}));
	}

	public async proposeRenameRefactoring(textModel: ITextModel, suggestItem: InlineSuggestionItem): Promise<InlineSuggestionItem> {
		if (!suggestItem.supportsRename) {
			return suggestItem;
		}

		const start = Date.now();

		const edits = this._renameInferenceEngine.inferRename(textModel, suggestItem.editRange, suggestItem.insertText);
		if (edits === undefined || edits.renames.edits.length === 0) {
			return suggestItem;
		}

		const { oldName, newName, position } = edits.renames;
		let timedOut = false;
		const loc = await raceTimeout(prepareRename(this._languageFeaturesService.renameProvider, textModel, position), 1000, () => { timedOut = true; });
		const renamePossible = loc !== undefined && !loc.rejectReason;

		suggestItem.setRenameProcessingInfo({ createdRename: renamePossible, duration: Date.now() - start, timedOut });

		if (!renamePossible) {
			return suggestItem;
		}

		const hintRange = edits.renames.edits[0].replacements[0].range;
		const label = localize('renameSymbol', "Rename '{0}' to '{1}'", oldName, newName);
		const command: Command = {
			id: renameSymbolCommandId,
			title: label,
			arguments: [textModel, position, newName],
		};
		const hint = InlineSuggestHint.create({ range: hintRange, content: label, style: InlineCompletionHintStyle.Code });
		return InlineSuggestionItem.create(suggestItem.withRename(command, hint), textModel);
	}
}<|MERGE_RESOLUTION|>--- conflicted
+++ resolved
@@ -29,12 +29,155 @@
 
 export class RenameInferenceEngine {
 
-<<<<<<< HEAD
 	public constructor() {
 	}
 
 	public inferRename(textModel: ITextModel, editRange: Range, insertText: string): RenameEdits | undefined {
-=======
+
+		// Extend the edit range to full lines to capture prefix/suffix renames
+		const extendedRange = new Range(editRange.startLineNumber, 1, editRange.endLineNumber, textModel.getLineMaxColumn(editRange.endLineNumber));
+		const startDiff = editRange.startColumn - extendedRange.startColumn;
+		const endDiff = extendedRange.endColumn - editRange.endColumn;
+
+		const originalText = textModel.getValueInRange(extendedRange);
+		const modifiedText =
+			textModel.getValueInRange(new Range(extendedRange.startLineNumber, extendedRange.startColumn, extendedRange.startLineNumber, extendedRange.startColumn + startDiff)) +
+			insertText +
+			textModel.getValueInRange(new Range(extendedRange.endLineNumber, extendedRange.endColumn - endDiff, extendedRange.endLineNumber, extendedRange.endColumn));
+
+		const others: TextEdit[] = [];
+		const renames: TextEdit[] = [];
+		let oldName: string | undefined = undefined;
+		let newName: string | undefined = undefined;
+		let position: Position | undefined = undefined;
+
+		const nesOffset = textModel.getOffsetAt(extendedRange.getStartPosition());
+
+		const { changes: originalChanges } = (new LcsDiff(new StringDiffSequence(originalText), new StringDiffSequence(modifiedText))).ComputeDiff(true);
+		if (originalChanges.length === 0) {
+			return undefined;
+		}
+
+		// Fold the changes to larger changes if the gap between two changes is a full word. This covers cases like renaming
+		// `foo` to `abcfoobar`
+		const changes: typeof originalChanges = [];
+		for (const change of originalChanges) {
+			if (changes.length === 0) {
+				changes.push(change);
+				continue;
+			}
+
+			const lastChange = changes[changes.length - 1];
+			const gapOriginalLength = change.originalStart - (lastChange.originalStart + lastChange.originalLength);
+
+			if (gapOriginalLength > 0) {
+				const gapStartOffset = nesOffset + lastChange.originalStart + lastChange.originalLength;
+				const gapStartPos = textModel.getPositionAt(gapStartOffset);
+				const wordRange = textModel.getWordAtPosition(gapStartPos);
+
+				if (wordRange) {
+					const wordStartOffset = textModel.getOffsetAt(new Position(gapStartPos.lineNumber, wordRange.startColumn));
+					const wordEndOffset = textModel.getOffsetAt(new Position(gapStartPos.lineNumber, wordRange.endColumn));
+					const gapEndOffset = gapStartOffset + gapOriginalLength;
+
+					if (wordStartOffset <= gapStartOffset && gapEndOffset <= wordEndOffset && wordStartOffset <= gapEndOffset && gapEndOffset <= wordEndOffset) {
+						lastChange.originalLength = (change.originalStart + change.originalLength) - lastChange.originalStart;
+						lastChange.modifiedLength = (change.modifiedStart + change.modifiedLength) - lastChange.modifiedStart;
+						continue;
+					}
+				}
+			}
+
+			changes.push(change);
+		}
+
+		let tokenDiff: number = 0;
+		for (const change of changes) {
+			const originalTextSegment = originalText.substring(change.originalStart, change.originalStart + change.originalLength);
+			// If the original text segment contains a whitespace character we don't consider this a rename since
+			// identifiers in programming languages can't contain whitespace characters usually
+			if (/\s/.test(originalTextSegment)) {
+				return undefined;
+			}
+			const insertedTextSegment = modifiedText.substring(change.modifiedStart, change.modifiedStart + change.modifiedLength);
+			// If the inserted text contains a whitespace character we don't consider this a rename since identifiers in
+			// programming languages can't contain whitespace characters usually
+			if (/\s/.test(insertedTextSegment)) {
+				return undefined;
+			}
+
+			const startOffset = nesOffset + change.originalStart;
+			const startPos = textModel.getPositionAt(startOffset);
+			const wordRange = textModel.getWordAtPosition(startPos);
+			// If we don't have a word range at the start position of the current document then we
+			// don't treat it as a rename assuming that the rename refactoring will fail as well since
+			// there can't be an identifier at that position.
+			if (wordRange === null) {
+				return undefined;
+			}
+
+			const endOffset = startOffset + change.originalLength;
+			const endPos = textModel.getPositionAt(endOffset);
+			const range = Range.fromPositions(startPos, endPos);
+
+			const tokenInfo = this.getTokenAtPosition(textModel, startPos);
+			if (tokenInfo.type === StandardTokenType.Other) {
+
+				let identifier = textModel.getValueInRange(tokenInfo.range);
+				if (oldName === undefined) {
+					oldName = identifier;
+				} else if (oldName !== identifier) {
+					return undefined;
+				}
+
+				// We assume that the new name starts at the same position as the old name from a token range perspective.
+				const diff = insertedTextSegment.length - change.originalLength;
+				const tokenStartPos = textModel.getOffsetAt(tokenInfo.range.getStartPosition()) - nesOffset + tokenDiff;
+				const tokenEndPos = textModel.getOffsetAt(tokenInfo.range.getEndPosition()) - nesOffset + tokenDiff;
+				identifier = modifiedText.substring(tokenStartPos, tokenEndPos + diff);
+				if (newName === undefined) {
+					newName = identifier;
+				} else if (newName !== identifier) {
+					return undefined;
+				}
+
+				if (position === undefined) {
+					position = tokenInfo.range.getStartPosition();
+				}
+
+				renames.push(TextEdit.replace(range, insertedTextSegment));
+				tokenDiff += diff;
+			} else {
+				others.push(TextEdit.replace(range, insertedTextSegment));
+			}
+		}
+
+		if (oldName === undefined || newName === undefined || position === undefined) {
+			return undefined;
+		}
+
+		return {
+			renames: { edits: renames, position, oldName, newName },
+			others: { edits: others }
+		};
+	}
+
+
+	protected getTokenAtPosition(textModel: ITextModel, position: Position): { type: StandardTokenType; range: Range } {
+		textModel.tokenization.tokenizeIfCheap(position.lineNumber);
+		const tokens = textModel.tokenization.getLineTokens(position.lineNumber);
+		const idx = tokens.findTokenIndexAtOffset(position.column - 1);
+		return {
+			type: tokens.getStandardTokenType(idx),
+			range: new Range(position.lineNumber, 1 + tokens.getStartOffset(idx), position.lineNumber, 1 + tokens.getEndOffset(idx))
+		};
+	}
+}
+
+export class RenameSymbolProcessor extends Disposable {
+
+	private readonly _renameInferenceEngine = new RenameInferenceEngine();
+
 	constructor(
 		@ILanguageFeaturesService private readonly _languageFeaturesService: ILanguageFeaturesService,
 		@IBulkEditService bulkEditService: IBulkEditService,
@@ -56,7 +199,7 @@
 
 		const start = Date.now();
 
-		const edits = this.createSingleEdits(textModel, suggestItem.editRange, suggestItem.insertText);
+		const edits = this._renameInferenceEngine.inferRename(textModel, suggestItem.editRange, suggestItem.insertText);
 		if (edits === undefined || edits.renames.edits.length === 0) {
 			return suggestItem;
 		}
@@ -67,20 +210,11 @@
 		const renamePossible = loc !== undefined && !loc.rejectReason && loc.text === oldName;
 
 		suggestItem.setRenameProcessingInfo({ createdRename: renamePossible, duration: Date.now() - start, timedOut });
->>>>>>> 43285776
-
-		// Extend the edit range to full lines to capture prefix/suffix renames
-		const extendedRange = new Range(editRange.startLineNumber, 1, editRange.endLineNumber, textModel.getLineMaxColumn(editRange.endLineNumber));
-		const startDiff = editRange.startColumn - extendedRange.startColumn;
-		const endDiff = extendedRange.endColumn - editRange.endColumn;
-
-<<<<<<< HEAD
-		const originalText = textModel.getValueInRange(extendedRange);
-		const modifiedText =
-			textModel.getValueInRange(new Range(extendedRange.startLineNumber, extendedRange.startColumn, extendedRange.startLineNumber, extendedRange.startColumn + startDiff)) +
-			insertText +
-			textModel.getValueInRange(new Range(extendedRange.endLineNumber, extendedRange.endColumn - endDiff, extendedRange.endLineNumber, extendedRange.endColumn));
-=======
+
+		if (!renamePossible) {
+			return suggestItem;
+		}
+
 		const source = EditSources.inlineCompletionAccept({
 			nes: suggestItem.isInlineEdit,
 			requestUuid: suggestItem.requestUuid,
@@ -97,190 +231,4 @@
 		const hint = InlineSuggestHint.create({ range: hintRange, content: label, style: InlineCompletionHintStyle.Code });
 		return InlineSuggestionItem.create(suggestItem.withRename(command, hint), textModel);
 	}
->>>>>>> 43285776
-
-		const others: TextEdit[] = [];
-		const renames: TextEdit[] = [];
-		let oldName: string | undefined = undefined;
-		let newName: string | undefined = undefined;
-		let position: Position | undefined = undefined;
-
-		const nesOffset = textModel.getOffsetAt(extendedRange.getStartPosition());
-
-		const { changes: originalChanges } = (new LcsDiff(new StringDiffSequence(originalText), new StringDiffSequence(modifiedText))).ComputeDiff(true);
-		if (originalChanges.length === 0) {
-			return undefined;
-		}
-
-		// Fold the changes to larger changes if the gap between two changes is a full word. This covers cases like renaming
-		// `foo` to `abcfoobar`
-		const changes: typeof originalChanges = [];
-		for (const change of originalChanges) {
-			if (changes.length === 0) {
-				changes.push(change);
-				continue;
-			}
-
-			const lastChange = changes[changes.length - 1];
-			const gapOriginalLength = change.originalStart - (lastChange.originalStart + lastChange.originalLength);
-
-			if (gapOriginalLength > 0) {
-				const gapStartOffset = nesOffset + lastChange.originalStart + lastChange.originalLength;
-				const gapStartPos = textModel.getPositionAt(gapStartOffset);
-				const wordRange = textModel.getWordAtPosition(gapStartPos);
-
-				if (wordRange) {
-					const wordStartOffset = textModel.getOffsetAt(new Position(gapStartPos.lineNumber, wordRange.startColumn));
-					const wordEndOffset = textModel.getOffsetAt(new Position(gapStartPos.lineNumber, wordRange.endColumn));
-					const gapEndOffset = gapStartOffset + gapOriginalLength;
-
-					if (wordStartOffset <= gapStartOffset && gapEndOffset <= wordEndOffset && wordStartOffset <= gapEndOffset && gapEndOffset <= wordEndOffset) {
-						lastChange.originalLength = (change.originalStart + change.originalLength) - lastChange.originalStart;
-						lastChange.modifiedLength = (change.modifiedStart + change.modifiedLength) - lastChange.modifiedStart;
-						continue;
-					}
-				}
-			}
-
-			changes.push(change);
-		}
-
-		let tokenDiff: number = 0;
-		for (const change of changes) {
-			const originalTextSegment = originalText.substring(change.originalStart, change.originalStart + change.originalLength);
-			// If the original text segment contains a whitespace character we don't consider this a rename since
-			// identifiers in programming languages can't contain whitespace characters usually
-			if (/\s/.test(originalTextSegment)) {
-				return undefined;
-			}
-			const insertedTextSegment = modifiedText.substring(change.modifiedStart, change.modifiedStart + change.modifiedLength);
-			// If the inserted text contains a whitespace character we don't consider this a rename since identifiers in
-			// programming languages can't contain whitespace characters usually
-			if (/\s/.test(insertedTextSegment)) {
-				return undefined;
-			}
-
-			const startOffset = nesOffset + change.originalStart;
-			const startPos = textModel.getPositionAt(startOffset);
-			const wordRange = textModel.getWordAtPosition(startPos);
-			// If we don't have a word range at the start position of the current document then we
-			// don't treat it as a rename assuming that the rename refactoring will fail as well since
-			// there can't be an identifier at that position.
-			if (wordRange === null) {
-				return undefined;
-			}
-
-			const endOffset = startOffset + change.originalLength;
-			const endPos = textModel.getPositionAt(endOffset);
-			const range = Range.fromPositions(startPos, endPos);
-
-			const tokenInfo = this.getTokenAtPosition(textModel, startPos);
-			if (tokenInfo.type === StandardTokenType.Other) {
-
-				let identifier = textModel.getValueInRange(tokenInfo.range);
-				if (oldName === undefined) {
-					oldName = identifier;
-				} else if (oldName !== identifier) {
-					return undefined;
-				}
-
-				// We assume that the new name starts at the same position as the old name from a token range perspective.
-				const diff = insertedTextSegment.length - change.originalLength;
-				const tokenStartPos = textModel.getOffsetAt(tokenInfo.range.getStartPosition()) - nesOffset + tokenDiff;
-				const tokenEndPos = textModel.getOffsetAt(tokenInfo.range.getEndPosition()) - nesOffset + tokenDiff;
-				identifier = modifiedText.substring(tokenStartPos, tokenEndPos + diff);
-				if (newName === undefined) {
-					newName = identifier;
-				} else if (newName !== identifier) {
-					return undefined;
-				}
-
-				if (position === undefined) {
-					position = tokenInfo.range.getStartPosition();
-				}
-
-				renames.push(TextEdit.replace(range, insertedTextSegment));
-				tokenDiff += diff;
-			} else {
-				others.push(TextEdit.replace(range, insertedTextSegment));
-			}
-		}
-
-		if (oldName === undefined || newName === undefined || position === undefined) {
-			return undefined;
-		}
-
-		return {
-			renames: { edits: renames, position, oldName, newName },
-			others: { edits: others }
-		};
-	}
-
-
-	protected getTokenAtPosition(textModel: ITextModel, position: Position): { type: StandardTokenType; range: Range } {
-		textModel.tokenization.tokenizeIfCheap(position.lineNumber);
-		const tokens = textModel.tokenization.getLineTokens(position.lineNumber);
-		const idx = tokens.findTokenIndexAtOffset(position.column - 1);
-		return {
-			type: tokens.getStandardTokenType(idx),
-			range: new Range(position.lineNumber, 1 + tokens.getStartOffset(idx), position.lineNumber, 1 + tokens.getEndOffset(idx))
-		};
-	}
-}
-
-export class RenameSymbolProcessor extends Disposable {
-
-	private readonly _renameInferenceEngine = new RenameInferenceEngine();
-
-	constructor(
-		@ILanguageFeaturesService private readonly _languageFeaturesService: ILanguageFeaturesService,
-		@IBulkEditService bulkEditService: IBulkEditService,
-	) {
-		super();
-		this._register(CommandsRegistry.registerCommand(renameSymbolCommandId, async (_: ServicesAccessor, textModel: ITextModel, position: Position, newName: string) => {
-			try {
-				const result = await rename(this._languageFeaturesService.renameProvider, textModel, position, newName);
-				if (result.rejectReason) {
-					return;
-				}
-				bulkEditService.apply(result);
-			} catch (error) {
-				// The actual rename failed we should log this.
-			}
-		}));
-	}
-
-	public async proposeRenameRefactoring(textModel: ITextModel, suggestItem: InlineSuggestionItem): Promise<InlineSuggestionItem> {
-		if (!suggestItem.supportsRename) {
-			return suggestItem;
-		}
-
-		const start = Date.now();
-
-		const edits = this._renameInferenceEngine.inferRename(textModel, suggestItem.editRange, suggestItem.insertText);
-		if (edits === undefined || edits.renames.edits.length === 0) {
-			return suggestItem;
-		}
-
-		const { oldName, newName, position } = edits.renames;
-		let timedOut = false;
-		const loc = await raceTimeout(prepareRename(this._languageFeaturesService.renameProvider, textModel, position), 1000, () => { timedOut = true; });
-		const renamePossible = loc !== undefined && !loc.rejectReason;
-
-		suggestItem.setRenameProcessingInfo({ createdRename: renamePossible, duration: Date.now() - start, timedOut });
-
-		if (!renamePossible) {
-			return suggestItem;
-		}
-
-		const hintRange = edits.renames.edits[0].replacements[0].range;
-		const label = localize('renameSymbol', "Rename '{0}' to '{1}'", oldName, newName);
-		const command: Command = {
-			id: renameSymbolCommandId,
-			title: label,
-			arguments: [textModel, position, newName],
-		};
-		const hint = InlineSuggestHint.create({ range: hintRange, content: label, style: InlineCompletionHintStyle.Code });
-		return InlineSuggestionItem.create(suggestItem.withRename(command, hint), textModel);
-	}
 }